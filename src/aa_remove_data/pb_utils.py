import argparse
import subprocess
from collections.abc import Callable
from datetime import datetime, timedelta
from itertools import islice
from os import PathLike
from pathlib import Path

from aa_remove_data.generated import EPICSEvent_pb2


class PBUtils:
    def __init__(self, filepath: PathLike | None = None, chunk_size=10000000):
        """Initialise a PBUtils object. If filepath is set, read the protobuf
        file at this location to gether its header, samples and type.

        Args:
            filepath (Optional[PathLike], optional): Path to PB file to be
            read. Defaults to None.
            chunk_size (Optional[int], optional): Number of lines to read/write
            at one time.
<<<<<<< HEAD
            chunk_size (Optional[int], optional): Number of lines to read/write
            at one time.
=======
>>>>>>> befc8d00
        """
        self.header = EPICSEvent_pb2.PayloadInfo()  # type: ignore
        self.samples = []
        self.pv_type = ""
        self.chunked = False
        self.read_done = False
        self._chunk_size = chunk_size
        self._start_line = 0
<<<<<<< HEAD
        self._write_started = False
=======
        self._write_started = []
>>>>>>> befc8d00
        if filepath:
            self.read_pb(filepath)

    def _replace_newline_chars(self, data: bytes) -> bytes:
        """Replace newline characters with alternative to conform with the
        archiver PB format. See https://epicsarchiver.readthedocs.io.
        Args:
            data (bytes): A serialised protobuf sample.

        Returns:
            bytes: The serialised sample with escape characters replaced.
        """
        data = data.replace(b"\x1b", b"\x1b\x01")  # Escape escape character
        data = data.replace(b"\x0a", b"\x1b\x02")  # Escape newline
        data = data.replace(b"\x0d", b"\x1b\x03")  # Escape carriage return
        return data

    def _restore_newline_chars(self, data: bytes) -> bytes:
        """Restore newline characters that have been replaced by the archiver
        PB format. See https://epicsarchiver.readthedocs.io.
        Args:
            data (bytes): A serialised protobuf message with escape characters
            replaced.

        Returns:
            bytes: The serialised protobuf message containing escape
            characters.
        """
        data = data.replace(b"\x1b\x03", b"\x0d")  # Unescape carriage return
        data = data.replace(b"\x1b\x02", b"\x0a")  # Unescape newline
        data = data.replace(b"\x1b\x01", b"\x1b")  # Unescape escape character
        return data

    def _get_proto_class_name(self) -> str:
        """Convert the name of a pv type to CamelCase to match the proto class
        name.

        Returns:
            str: Name of proto class, e.g VectorDouble.
        """
        # Split the enum name by underscores and capitalize each part
        parts = self.pv_type.split("_")
        return "".join(part.capitalize() for part in parts)

    def convert_to_datetime(self, year: int, seconds: int) -> datetime:
        """Get the date and time from a year and the number of seconds passed.
        Args:
            year (int): A year
            seconds (int): The number of seconds into that year that have
            passed.
        Returns:
            datetime: A datetime object of the correct date and time.
        """
        return datetime(year, 1, 1) + timedelta(seconds=seconds)

    def format_datastr(self, sample: type, year: int) -> str:
        """Get a string containing information about a sample.
        Args:
            sample (type): A sample from a PB file.
            year (int): The year the sample was collected.
        Returns:
            str: A string containing the sample information.
        """
        date = self.convert_to_datetime(year, sample.secondsintoyear)
        return (
            f"{date}    {sample.secondsintoyear:8d}    {sample.nano:9d}"
            f"    {sample.val}\n"
        )

    def get_pv_type(self) -> str:
        """Get the name of a PB file's pv type using information in its
        header.

        Returns:
            str: Name of pv type, e.g VECTOR_DOUBLE.
        """
        type_descriptor = self.header.DESCRIPTOR.fields_by_name["type"]
        enum_descriptor = type_descriptor.enum_type
        return enum_descriptor.values_by_number[self.header.type].name

    def get_proto_class(self) -> Callable:
        """Get the EPICSEvent_pb2 class corresponding to the pv in a PB file.
        Instances of this class can interpret PB messages of a matching type.

        Returns:
            Callable: EPICSEvent_pb2 protocol buffer class.
        """
        # Ensure self.pv_type is set first.
        if not self.pv_type:
            self.pv_type = self.get_pv_type()
        pv_type_camel = self._get_proto_class_name()
        proto_class = getattr(EPICSEvent_pb2, pv_type_camel)
        return proto_class

    def generate_test_samples(
        self,
        pv_type: int = 6,
        samples: int = 100,
        year: int = 2024,
<<<<<<< HEAD
        start: int = 0,
=======
>>>>>>> befc8d00
        seconds_gap: int = 1,
        nano_gap: int = 0,
    ):
        """Generate test Archiver Appliance samples.

        Args:
            pv_type (int, optional): PV type enum. Defaults to 6 (SCALAR_DOUBLE).
            samples (int, optional): Number of samples to be generated.
            Defaults to 100.
            year (int, optional): Year associated with samples. Defaults to 2024.
            seconds_gap (int, optional): Gap in seconds between samples.
            Defaults to 1.
            nano_gap (int, optional): Gap in nanoseconds between samples.
            Defaults to 0.
        """
        self.header.pvname = "test"
        self.header.year = year
        self.header.type = pv_type

        sample_class = self.get_proto_class()
        self.samples = [sample_class() for _ in range(samples)]
        time_gap = seconds_gap * 10**9 + nano_gap
<<<<<<< HEAD
        time = start * 10**9
=======
        time = 0
>>>>>>> befc8d00
        for i, sample in enumerate(self.samples):
            sample.secondsintoyear = time // 10**9
            sample.nano = time % 10**9
            sample.val = i
            time += time_gap

    def write_to_txt(self, filepath: PathLike):
        """Write a text file from a PBUtils object.

        Args:
            filepath (PathLike): Filepath for file to be written.
        """
        pvname = self.header.pvname
        year = self.header.year
        data_strs = [self.format_datastr(sample, year) for sample in self.samples]
        with open(filepath, "w") as f:
            # Write header
            f.write(f"{pvname}, {self.pv_type}, {year}\n")
            # Write column titles
            f.write(f"DATE{' ' * 19}SECONDS{' ' * 5}NANO{' ' * 9}VAL\n")
            # Write body
            f.writelines(data_strs)

    def read_pb(self, filepath: PathLike):
        """Read a PB file that is structured in the Archiver Appliance format.
        Gathers the header and samples from this file and assigns them to
        self.header self.samples.

        Args:
            filepath (PathLike): Path to PB file.
        """
        with open(filepath, "rb") as f:
            if self._start_line == 0:
                result = subprocess.run(
                    ["wc", "-l", filepath], stdout=subprocess.PIPE, text=True
                )
                self._total_lines = int(result.stdout.split()[0])
                first_line = self._restore_newline_chars(f.readline().strip())
                self.header.ParseFromString(first_line)
                f.seek(0)
                self._start_line += 1
            end_line = min(self._start_line + self._chunk_size, self._total_lines)
            lines = list(islice(f, self._start_line, end_line))
            if self._total_lines == end_line:
                self.read_done = True
            else:
                self.chunked = True
            self._start_line = end_line
            sample_class = self.get_proto_class()
            self.samples = [sample_class() for _ in range(len(lines))]
            for i, sample in enumerate(self.samples):
                line = self._restore_newline_chars(lines[i].strip())
                sample.ParseFromString(line)

    def write_pb(self, filepath: PathLike):
        """Write a pb file that is structured in the Archiver Appliance format.
        Must have a valid header and list of samples to write.

        Args:
            filepath (PathLike): Path to file to be written.
        """
        samples_b = [
            self._replace_newline_chars(sample.SerializeToString()) + b"\n"
            for sample in self.samples
        ]
<<<<<<< HEAD
        if self._write_started is False:  # Write header, start new file
=======
        if (
            filepath not in self._write_started or self.chunked is False
        ):  # Write header, start new file
>>>>>>> befc8d00
            header_b = (
                self._replace_newline_chars(self.header.SerializeToString()) + b"\n"
            )
            with open(filepath, "wb") as f:
                f.writelines([header_b] + samples_b)
<<<<<<< HEAD
            self._write_started = True
=======
            self._write_started.append(filepath)
>>>>>>> befc8d00
        else:  # Add to existing file
            with open(filepath, "ab") as f:
                f.writelines(samples_b)


def pb_2_txt():
    """Convert a .pb file to a human-readable .txt file."""
    parser = argparse.ArgumentParser()
    parser.add_argument("pb_filename", type=str)
    parser.add_argument("txt_filename", type=str)
    args = parser.parse_args()
    pb_file = Path(args.pb_filename)
    txt_file = Path(args.txt_filename)
    if not pb_file.is_file():
        raise FileNotFoundError(f"The file {pb_file} does not exist.")
    if pb_file.suffix != ".pb":
        raise ValueError(f"Invalid file extension: '{pb_file.suffix}'. Expected '.pb'.")
    pb = PBUtils(pb_file)
    pb.write_to_txt(txt_file)
<<<<<<< HEAD
=======
    print("Write completed!")
>>>>>>> befc8d00


def print_header():
    """Print the header and first few lines of a .pb file."""
    parser = argparse.ArgumentParser()
    parser.add_argument("pb_filename", type=str)
    parser.add_argument("--lines", type=int, default=0)
    args = parser.parse_args()
    pb_file = Path(args.pb_filename)
    lines = args.lines
    if not pb_file.is_file():
        raise FileNotFoundError(f"The file {pb_file} does not exist.")
    if pb_file.suffix != ".pb":
        raise ValueError(f"Invalid file extension: '{pb_file.suffix}'. Expected '.pb'.")
    if lines < 0:
        raise ValueError(f"Cannot have a negative number of lines ({lines}).")
    pb = PBUtils(pb_file, chunk_size=lines)
    pvname = pb.header.pvname
    year = pb.header.year
    print(f"Name: {pvname}, Type: {pb.pv_type}, Year: {year}")
    if pb.samples:
        print(f"DATE{' ' * 19}SECONDS{' ' * 5}NANO{' ' * 9}VAL")
        for sample in pb.samples:
            print(pb.format_datastr(sample, year).strip())<|MERGE_RESOLUTION|>--- conflicted
+++ resolved
@@ -19,11 +19,6 @@
             read. Defaults to None.
             chunk_size (Optional[int], optional): Number of lines to read/write
             at one time.
-<<<<<<< HEAD
-            chunk_size (Optional[int], optional): Number of lines to read/write
-            at one time.
-=======
->>>>>>> befc8d00
         """
         self.header = EPICSEvent_pb2.PayloadInfo()  # type: ignore
         self.samples = []
@@ -32,11 +27,7 @@
         self.read_done = False
         self._chunk_size = chunk_size
         self._start_line = 0
-<<<<<<< HEAD
-        self._write_started = False
-=======
         self._write_started = []
->>>>>>> befc8d00
         if filepath:
             self.read_pb(filepath)
 
@@ -136,10 +127,7 @@
         pv_type: int = 6,
         samples: int = 100,
         year: int = 2024,
-<<<<<<< HEAD
         start: int = 0,
-=======
->>>>>>> befc8d00
         seconds_gap: int = 1,
         nano_gap: int = 0,
     ):
@@ -162,11 +150,7 @@
         sample_class = self.get_proto_class()
         self.samples = [sample_class() for _ in range(samples)]
         time_gap = seconds_gap * 10**9 + nano_gap
-<<<<<<< HEAD
         time = start * 10**9
-=======
-        time = 0
->>>>>>> befc8d00
         for i, sample in enumerate(self.samples):
             sample.secondsintoyear = time // 10**9
             sample.nano = time % 10**9
@@ -232,23 +216,15 @@
             self._replace_newline_chars(sample.SerializeToString()) + b"\n"
             for sample in self.samples
         ]
-<<<<<<< HEAD
-        if self._write_started is False:  # Write header, start new file
-=======
         if (
             filepath not in self._write_started or self.chunked is False
         ):  # Write header, start new file
->>>>>>> befc8d00
             header_b = (
                 self._replace_newline_chars(self.header.SerializeToString()) + b"\n"
             )
             with open(filepath, "wb") as f:
                 f.writelines([header_b] + samples_b)
-<<<<<<< HEAD
-            self._write_started = True
-=======
             self._write_started.append(filepath)
->>>>>>> befc8d00
         else:  # Add to existing file
             with open(filepath, "ab") as f:
                 f.writelines(samples_b)
@@ -268,10 +244,7 @@
         raise ValueError(f"Invalid file extension: '{pb_file.suffix}'. Expected '.pb'.")
     pb = PBUtils(pb_file)
     pb.write_to_txt(txt_file)
-<<<<<<< HEAD
-=======
     print("Write completed!")
->>>>>>> befc8d00
 
 
 def print_header():
