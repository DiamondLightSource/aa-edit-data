from datetime import datetime, timedelta
from itertools import islice
from os import PathLike
import subprocess

from aa_remove_data.generated import EPICSEvent_pb2


class PBUtils:
    def __init__(self, filepath: PathLike | None = None, chunk_size=10000000):
        """Initialise a PBUtils object. If filepath is set, read the protobuf
        file at this location to gether its header, samples and type.

        Args:
            filepath (Optional[PathLike], optional): Path to pb file to be
            read. Defaults to None.
            chunk_size (Optional[int], optional): Number of lines to read/write
            at one time.
        """
        self.header = EPICSEvent_pb2.PayloadInfo()  # type: ignore
        self.samples = []
<<<<<<< HEAD
        self.sample_type = ""
        self.chunked = False
        self.read_done = False
        self._chunk_size = chunk_size
        self._start_line = 0
        self._write_started = False
=======
        self.pv_type = ""
>>>>>>> 9c317ff2
        if filepath:
            self.read_pb(filepath)

    def _remove_aa_escape_chars(self, data: bytes) -> bytes:
        """Replace Archiver Appliance escape characters with alternatives, to
        avoid conflitcs when serialising.

        Args:
            data (bytes): A serialised protobuf sample.

        Returns:
            bytes: The serialised sample with escape characters replaced.
        """
        data = data.replace(b"\x1b", b"\x1b\x01")  # Escape escape character
        data = data.replace(b"\x0a", b"\x1b\x02")  # Escape newline
        data = data.replace(b"\x0d", b"\x1b\x03")  # Escape carriage return
        return data

    def _add_aa_escape_chars(self, data: bytes) -> bytes:
        """Add in Archiver Appliance escape characters which have previosuly
        been removed. Should exactly mirror _remove_aa_escape_chars().

        Args:
            data (bytes): A serialised protobuf message with escape characters
            replaced.

        Returns:
            bytes: The serialised protobuf message containing escape
            characters.
        """
        data = data.replace(b"\x1b\x03", b"\x0d")  # Unescape carriage return
        data = data.replace(b"\x1b\x02", b"\x0a")  # Unescape newline
        data = data.replace(b"\x1b\x01", b"\x1b")  # Unescape escape character
        return data

    def _get_proto_class_name(self) -> str:
        """Convert the name of a pv type to CamelCase to match the proto class
        name.

        Returns:
            str: Name of proto class, e.g VectorDouble.
        """
        # Split the enum name by underscores and capitalize each part
        parts = self.pv_type.split("_")
        return "".join(part.capitalize() for part in parts)

    def convert_to_datetime(self, year: int, seconds: int) -> datetime:
        """Get the date and time from a year and the number of seconds passed.
        Args:
            year (int): A year
            seconds (int): The number of seconds into that year that have
            passed.
        Returns:
            datetime: A datetime object of the correct date and time.
        """
        return datetime(year, 1, 1) + timedelta(seconds=seconds)

    def get_datastr(self, sample: type, year: int) -> str:
        """Get a string contaiing information about a sample.
        Args:
            sample (type): A sample from a pb file.
            year (int): The year the sample was collected.
        Returns:
            str: A string containing the sample information.
        """
        date = self.convert_to_datetime(year, sample.secondsintoyear)
        return (
            f"{date}    {sample.secondsintoyear:8d}    {sample.nano:9d}"
            f"    {sample.val}\n"
        )

    def get_pv_type(self) -> str:
        """Get the name of a pb file's pv type using information in its
        header.

        Returns:
            str: Name of pv type, e.g VECTOR_DOUBLE.
        """
        type_descriptor = self.header.DESCRIPTOR.fields_by_name["type"]
        enum_descriptor = type_descriptor.enum_type
        return enum_descriptor.values_by_number[self.header.type].name

    def get_proto_class(self) -> type:
        """Get the EPICSEvent_pb2 class corresponding to the pv in a pb file.
        Instances of this class can interpret pb messages of a matching type.

        Returns:
            type: EPICSEvent_pb2 protocol buffer class.
        """
<<<<<<< HEAD
        # Ensure self.sample_type is set first.
        if not self.sample_type:
            self.sample_type = self.get_sample_type()
        sample_type_camel = self._convert_to_class_name(self.sample_type)
        sample_class = getattr(EPICSEvent_pb2, sample_type_camel)
        return sample_class

    def generate_test_samples(self, sample_type=6, lines=100, year=2024, 
                              start=0, seconds_gap=1, nano_gap=0):
        self.header.pvname = 'test'
        self.header.year = year
        self.header.type = sample_type
        sample_class = self.get_sample_class()
        self.samples = [sample_class() for n in range(lines)]
        time_gap = seconds_gap * 10**9 + nano_gap
        time = start * 10**9
        for i, sample in enumerate(self.samples):
            sample.secondsintoyear = time // 10**9
            sample.nano = time % 10 ** 9
            sample.val = i
            time += time_gap
=======
        # Ensure self.pv_type is set first.
        if not self.pv_type:
            self.pv_type = self.get_pv_type()
        pv_type_camel = self._get_proto_class_name()
        proto_class = getattr(EPICSEvent_pb2, pv_type_camel)
        return proto_class
>>>>>>> 9c317ff2

    def write_to_txt(self, filepath: PathLike):
        """Write a text file from a PBUtils object.

        Args:
            filepath (PathLike): Filepath for file to be written.
        """
        pvname = self.header.pvname
        year = self.header.year
        pv_type = self.get_pv_type()
        data_strs = [self.get_datastr(sample, year) for sample in self.samples]
        with open(filepath, "w") as f:
            # Write header
            f.write(f"{pvname}, {pv_type}, {year}\n")
            # Write column titles
            f.write(f"DATE{' ' * 19}SECONDS{' ' * 5}NANO{' ' * 9}VAL\n")
            # Write body
            f.writelines(data_strs)

    def read_pb(self, filepath: PathLike):
        """Read a pb file that is structured in the Archiver Appliance format.
        Gathers the header and samples from this file and assigns them to
        self.header self.samples.

        Args:
            filepath (PathLike): Path to pb file.
        """
        with open(filepath, "rb") as f:
<<<<<<< HEAD
            if self._start_line == 0:
                result = subprocess.run(['wc', '-l', filepath],
                                        stdout=subprocess.PIPE, text=True)
                self._total_lines = int(result.stdout.split()[0])
                print(self._total_lines)
                first_line = self._unescape_data(f.readline().strip())
                self.header.ParseFromString(first_line)
                f.seek(0)
                self._start_line += 1
            end_line = min(self._start_line + self._chunk_size,
                           self._total_lines)
            lines = list(islice(f, self._start_line, end_line))
            if self._total_lines == end_line:
                self.read_done = True
            else:
                self.chunked = True
            self._start_line = end_line
            sample_class = self.get_sample_class()
            self.samples = [sample_class() for n in range(len(lines))]
            for i, sample in enumerate(self.samples):
                line = self._unescape_data(lines[i].strip())
                sample.ParseFromString(line)
=======
            first_line = self._add_aa_escape_chars(f.readline().strip())
            lines = f.readlines()
        self.header.ParseFromString(first_line)
        proto_class = self.get_proto_class()
        self.samples = [proto_class() for n in range(len(lines))]
        for i, sample in enumerate(self.samples):
            line = self._add_aa_escape_chars(lines[i].strip())
            sample.ParseFromString(line)
>>>>>>> 9c317ff2

    def write_pb(self, filepath: PathLike):
        """Write a pb file that is structured in the Archiver Appliance format.
        Must have a valid header and list of samples to write.

        Args:
            filepath (PathLike): Path to file to be written.
        """
<<<<<<< HEAD
=======
        header_b = self._remove_aa_escape_chars(self.header.SerializeToString()
                                                ) + b"\n"
>>>>>>> 9c317ff2
        samples_b = [
            self._remove_aa_escape_chars(sample.SerializeToString()) + b"\n"
            for sample in self.samples
        ]
        if self._write_started is False:    # Write header, start new file
            header_b = self._escape_data(self.header.SerializeToString()) \
                + b"\n"
            with open(filepath, "wb") as f:
                f.writelines([header_b] + samples_b)
            self._write_started = True
        else:                               # Add to existing file
            with open(filepath, "ab") as f:
                f.writelines(samples_b)<|MERGE_RESOLUTION|>--- conflicted
+++ resolved
@@ -19,16 +19,12 @@
         """
         self.header = EPICSEvent_pb2.PayloadInfo()  # type: ignore
         self.samples = []
-<<<<<<< HEAD
-        self.sample_type = ""
+        self.pv_type = ""
         self.chunked = False
         self.read_done = False
         self._chunk_size = chunk_size
         self._start_line = 0
         self._write_started = False
-=======
-        self.pv_type = ""
->>>>>>> 9c317ff2
         if filepath:
             self.read_pb(filepath)
 
@@ -118,36 +114,12 @@
         Returns:
             type: EPICSEvent_pb2 protocol buffer class.
         """
-<<<<<<< HEAD
-        # Ensure self.sample_type is set first.
-        if not self.sample_type:
-            self.sample_type = self.get_sample_type()
-        sample_type_camel = self._convert_to_class_name(self.sample_type)
-        sample_class = getattr(EPICSEvent_pb2, sample_type_camel)
-        return sample_class
-
-    def generate_test_samples(self, sample_type=6, lines=100, year=2024, 
-                              start=0, seconds_gap=1, nano_gap=0):
-        self.header.pvname = 'test'
-        self.header.year = year
-        self.header.type = sample_type
-        sample_class = self.get_sample_class()
-        self.samples = [sample_class() for n in range(lines)]
-        time_gap = seconds_gap * 10**9 + nano_gap
-        time = start * 10**9
-        for i, sample in enumerate(self.samples):
-            sample.secondsintoyear = time // 10**9
-            sample.nano = time % 10 ** 9
-            sample.val = i
-            time += time_gap
-=======
         # Ensure self.pv_type is set first.
         if not self.pv_type:
             self.pv_type = self.get_pv_type()
         pv_type_camel = self._get_proto_class_name()
         proto_class = getattr(EPICSEvent_pb2, pv_type_camel)
         return proto_class
->>>>>>> 9c317ff2
 
     def write_to_txt(self, filepath: PathLike):
         """Write a text file from a PBUtils object.
@@ -176,39 +148,28 @@
             filepath (PathLike): Path to pb file.
         """
         with open(filepath, "rb") as f:
-<<<<<<< HEAD
             if self._start_line == 0:
                 result = subprocess.run(['wc', '-l', filepath],
                                         stdout=subprocess.PIPE, text=True)
                 self._total_lines = int(result.stdout.split()[0])
                 print(self._total_lines)
-                first_line = self._unescape_data(f.readline().strip())
+                first_line = self._add_aa_escape_chars(f.readline().strip())
                 self.header.ParseFromString(first_line)
                 f.seek(0)
                 self._start_line += 1
             end_line = min(self._start_line + self._chunk_size,
                            self._total_lines)
             lines = list(islice(f, self._start_line, end_line))
-            if self._total_lines == end_line:
-                self.read_done = True
-            else:
-                self.chunked = True
-            self._start_line = end_line
-            sample_class = self.get_sample_class()
-            self.samples = [sample_class() for n in range(len(lines))]
-            for i, sample in enumerate(self.samples):
-                line = self._unescape_data(lines[i].strip())
-                sample.ParseFromString(line)
-=======
-            first_line = self._add_aa_escape_chars(f.readline().strip())
-            lines = f.readlines()
-        self.header.ParseFromString(first_line)
+        if self._total_lines == end_line:
+            self.read_done = True
+        else:
+            self.chunked = True
+        self._start_line = end_line
         proto_class = self.get_proto_class()
         self.samples = [proto_class() for n in range(len(lines))]
         for i, sample in enumerate(self.samples):
             line = self._add_aa_escape_chars(lines[i].strip())
             sample.ParseFromString(line)
->>>>>>> 9c317ff2
 
     def write_pb(self, filepath: PathLike):
         """Write a pb file that is structured in the Archiver Appliance format.
@@ -217,18 +178,13 @@
         Args:
             filepath (PathLike): Path to file to be written.
         """
-<<<<<<< HEAD
-=======
-        header_b = self._remove_aa_escape_chars(self.header.SerializeToString()
-                                                ) + b"\n"
->>>>>>> 9c317ff2
         samples_b = [
             self._remove_aa_escape_chars(sample.SerializeToString()) + b"\n"
             for sample in self.samples
         ]
         if self._write_started is False:    # Write header, start new file
-            header_b = self._escape_data(self.header.SerializeToString()) \
-                + b"\n"
+            header_b = self._remove_aa_escape_chars(
+                self.header.SerializeToString()) + b"\n"
             with open(filepath, "wb") as f:
                 f.writelines([header_b] + samples_b)
             self._write_started = True
