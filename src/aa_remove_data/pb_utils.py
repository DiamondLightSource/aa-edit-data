--- conflicted
+++ resolved
@@ -127,10 +127,7 @@
         pv_type: int = 6,
         samples: int = 100,
         year: int = 2024,
-<<<<<<< HEAD
         start: int = 0,
-=======
->>>>>>> ce14c86a
         seconds_gap: int = 1,
         nano_gap: int = 0,
     ):
@@ -153,11 +150,7 @@
         sample_class = self.get_proto_class()
         self.samples = [sample_class() for _ in range(samples)]
         time_gap = seconds_gap * 10**9 + nano_gap
-<<<<<<< HEAD
         time = start * 10**9
-=======
-        time = 0
->>>>>>> ce14c86a
         for i, sample in enumerate(self.samples):
             sample.secondsintoyear = time // 10**9
             sample.nano = time % 10**9
