import argparse
import subprocess
from collections.abc import Callable
from datetime import datetime, timedelta
from itertools import islice
from os import PathLike
from pathlib import Path

from aa_remove_data.generated import EPICSEvent_pb2

DEFAULT_CHUNK_SIZE = 10000000


class PBUtils:
    def __init__(self, filepath: PathLike | None = None, chunk_size=DEFAULT_CHUNK_SIZE):
        """Initialise a PBUtils object. If filepath is set, read the protobuf
        file at this location to gether its header, samples and type.

        Args:
            filepath (Optional[PathLike], optional): Path to PB file to be
            read. Defaults to None.
            chunk_size (Optional[int], optional): Number of lines to read/write
            at one time.
        """
        self.header = EPICSEvent_pb2.PayloadInfo()  # type: ignore
        self.samples = []
        self.pv_type = ""
        self.data_chunked = False
        self.read_done = False
        self._chunk_size = chunk_size
        self._start_line = 0
        self._write_started = []
        if filepath:
            self.read_pb(filepath)

    def _replace_newline_chars(self, data: bytes) -> bytes:
        """Replace newline characters with alternative to conform with the
        archiver PB format. See https://epicsarchiver.readthedocs.io.
        Args:
            data (bytes): A serialised protobuf sample.

        Returns:
            bytes: The serialised sample with escape characters replaced.
        """
        data = data.replace(b"\x1b", b"\x1b\x01")  # Escape escape character
        data = data.replace(b"\x0a", b"\x1b\x02")  # Escape newline
        data = data.replace(b"\x0d", b"\x1b\x03")  # Escape carriage return
        return data

    def _restore_newline_chars(self, data: bytes) -> bytes:
        """Restore newline characters that have been replaced by the archiver
        PB format. See https://epicsarchiver.readthedocs.io.
        Args:
            data (bytes): A serialised protobuf message with escape characters
            replaced.

        Returns:
            bytes: The serialised protobuf message containing escape
            characters.
        """
        data = data.replace(b"\x1b\x03", b"\x0d")  # Unescape carriage return
        data = data.replace(b"\x1b\x02", b"\x0a")  # Unescape newline
        data = data.replace(b"\x1b\x01", b"\x1b")  # Unescape escape character
        return data

    def _get_proto_class_name(self) -> str:
        """Convert the name of a pv type to CamelCase to match the proto class
        name.

        Returns:
            str: Name of proto class, e.g VectorDouble.
        """
        # Split the enum name by underscores and capitalize each part
        parts = self.pv_type.split("_")
        return "".join(part.capitalize() for part in parts)

    def convert_to_datetime(self, year: int, seconds: int) -> datetime:
        """Get the date and time from a year and the number of seconds passed.
        Args:
            year (int): A year
            seconds (int): The number of seconds into that year that have
            passed.
        Returns:
            datetime: A datetime object of the correct date and time.
        """
        return datetime(year, 1, 1) + timedelta(seconds=seconds)

    def format_datastr(self, sample: type, year: int) -> str:
        """Get a string containing information about a sample.
        Args:
            sample (type): A sample from a PB file.
            year (int): The year the sample was collected.
        Returns:
            str: A string containing the sample information.
        """
        date = self.convert_to_datetime(year, sample.secondsintoyear)
        return (
            f"{date}    {sample.secondsintoyear:8d}    {sample.nano:9d}"
            f"    {sample.val}\n"
        )

    def get_pv_type(self) -> str:
        """Get the name of a PB file's pv type using information in its
        header.

        Returns:
            str: Name of pv type, e.g VECTOR_DOUBLE.
        """
        type_descriptor = self.header.DESCRIPTOR.fields_by_name["type"]
        enum_descriptor = type_descriptor.enum_type
        return enum_descriptor.values_by_number[self.header.type].name

    def get_proto_class(self) -> Callable:
        """Get the EPICSEvent_pb2 class corresponding to the pv in a PB file.
        Instances of this class can interpret PB messages of a matching type.

        Returns:
            Callable: EPICSEvent_pb2 protocol buffer class.
        """
        # Ensure self.pv_type is set first.
        if not self.pv_type:
            self.pv_type = self.get_pv_type()
        pv_type_camel = self._get_proto_class_name()
        proto_class = getattr(EPICSEvent_pb2, pv_type_camel)
        return proto_class

    def generate_test_samples(
        self,
        pv_type: int = 6,
        samples: int = 100,
        year: int = 2024,
        start: int = 0,
        seconds_gap: int = 1,
        nano_gap: int = 0,
    ):
        """Generate test Archiver Appliance samples.

        Args:
            pv_type (int, optional): PV type enum. Defaults to 6 (SCALAR_DOUBLE).
            samples (int, optional): Number of samples to be generated.
            Defaults to 100.
            year (int, optional): Year associated with samples. Defaults to 2024.
            seconds_gap (int, optional): Gap in seconds between samples.
            Defaults to 1.
            nano_gap (int, optional): Gap in nanoseconds between samples.
            Defaults to 0.
        """
        self.header.pvname = "test"
        self.header.year = year
        self.header.type = pv_type

        sample_class = self.get_proto_class()
        self.samples = [sample_class() for _ in range(samples)]
        time_gap = seconds_gap * 10**9 + nano_gap
<<<<<<< HEAD
        time = start * 10**9
=======
        time = 0

>>>>>>> 654399f1
        for i, sample in enumerate(self.samples):
            sample.secondsintoyear = time // 10**9
            sample.nano = time % 10**9
            sample.val = i
            time += time_gap

    def write_to_txt(self, filepath: PathLike):
        """Write a text file from a PBUtils object.

        Args:
            filepath (PathLike): Filepath for file to be written.
        """
        pvname = self.header.pvname
        year = self.header.year
        data_strs = [self.format_datastr(sample, year) for sample in self.samples]
<<<<<<< HEAD
        if filepath not in self._write_started or self.chunked is False:
=======
        if filepath not in self._write_started or self.data_chunked is False:
>>>>>>> 654399f1
            with open(filepath, "w") as f:
                # Write header
                f.write(f"{pvname}, {self.pv_type}, {year}\n")
                # Write column titles
                f.write(f"DATE{' ' * 19}SECONDS{' ' * 5}NANO{' ' * 9}VAL\n")
                # Write body
                f.writelines(data_strs)
                self._write_started.append(filepath)
        else:
            with open(filepath, "a") as f:
                # Write body
                f.writelines(data_strs)

    def read_pb(self, filepath: PathLike):
        """Read a PB file that is structured in the Archiver Appliance format.
        Gathers the header and samples from this file and assigns them to
        self.header self.samples.

        Args:
            filepath (PathLike): Path to PB file.
        """
        with open(filepath, "rb") as f:
            if self._start_line == 0:
                # Read header
                result = subprocess.run(
                    ["wc", "-l", filepath], stdout=subprocess.PIPE, text=True
                )
                self._total_lines = int(result.stdout.split()[0])
                first_line = self._restore_newline_chars(f.readline().strip())
                self.header.ParseFromString(first_line)
                f.seek(0)
                self._start_line += 1

            # Extract samples from file
            end_line = min(self._start_line + self._chunk_size, self._total_lines)
            lines = list(islice(f, self._start_line, end_line))

        if self._total_lines == end_line:
            self.read_done = True
        else:
            self.data_chunked = True
        self._start_line = end_line
        sample_class = self.get_proto_class()
        self.samples = [sample_class() for _ in range(len(lines))]

        # Read samples
        for i, sample in enumerate(self.samples):
            line = self._restore_newline_chars(lines[i].strip())
            sample.ParseFromString(line)

    def write_pb(self, filepath: PathLike):
        """Write a pb file that is structured in the Archiver Appliance format.
        Must have a valid header and list of samples to write.

        Args:
            filepath (PathLike): Path to file to be written.
        """
        samples_bytes = [
            self._replace_newline_chars(sample.SerializeToString()) + b"\n"
            for sample in self.samples
        ]
        if filepath not in self._write_started or self.data_chunked is False:
            # Write header + samples, start new file
            header_bytes = (
                self._replace_newline_chars(self.header.SerializeToString()) + b"\n"
            )
            with open(filepath, "wb") as f:
                f.writelines([header_bytes] + samples_bytes)
            self._write_started.append(filepath)
        else:
            # Add samples to existing file
            with open(filepath, "ab") as f:
                f.writelines(samples_bytes)


def pb_2_txt():
    """Convert a .pb file to a human-readable .txt file."""
    parser = argparse.ArgumentParser()
    parser.add_argument("pb_filename", type=str)
    parser.add_argument("txt_filename", type=str)
    parser.add_argument("--chunk", type=int, default=DEFAULT_CHUNK_SIZE)
    args = parser.parse_args()
    pb_file = Path(args.pb_filename)
    txt_file = Path(args.txt_filename)
    if not pb_file.is_file():
        raise FileNotFoundError(f"The file {pb_file} does not exist.")
    if pb_file.suffix != ".pb":
        raise ValueError(f"Invalid file extension: '{pb_file.suffix}'. Expected '.pb'.")
    pb = PBUtils(chunk_size=args.chunk)
    while pb.read_done is False:
        pb.read_pb(pb_file)
        pb.write_to_txt(txt_file)
    print("Write completed!")


def print_header():
    """Print the header and first few lines of a .pb file."""
    parser = argparse.ArgumentParser()
    parser.add_argument("pb_filename", type=str)
    parser.add_argument("--lines", type=int, default=0)
    args = parser.parse_args()
    pb_file = Path(args.pb_filename)
    lines = args.lines
    if not pb_file.is_file():
        raise FileNotFoundError(f"The file {pb_file} does not exist.")
    if pb_file.suffix != ".pb":
        raise ValueError(f"Invalid file extension: '{pb_file.suffix}'. Expected '.pb'.")
    if lines < 0:
        raise ValueError(f"Cannot have a negative number of lines ({lines}).")
    pb = PBUtils(pb_file, chunk_size=lines)
    pvname = pb.header.pvname
    year = pb.header.year
    print(f"Name: {pvname}, Type: {pb.pv_type}, Year: {year}")
    if pb.samples:
        print(f"DATE{' ' * 19}SECONDS{' ' * 5}NANO{' ' * 9}VAL")
        for sample in pb.samples:
            print(pb.format_datastr(sample, year).strip())<|MERGE_RESOLUTION|>--- conflicted
+++ resolved
@@ -152,12 +152,7 @@
         sample_class = self.get_proto_class()
         self.samples = [sample_class() for _ in range(samples)]
         time_gap = seconds_gap * 10**9 + nano_gap
-<<<<<<< HEAD
         time = start * 10**9
-=======
-        time = 0
-
->>>>>>> 654399f1
         for i, sample in enumerate(self.samples):
             sample.secondsintoyear = time // 10**9
             sample.nano = time % 10**9
@@ -173,11 +168,7 @@
         pvname = self.header.pvname
         year = self.header.year
         data_strs = [self.format_datastr(sample, year) for sample in self.samples]
-<<<<<<< HEAD
         if filepath not in self._write_started or self.chunked is False:
-=======
-        if filepath not in self._write_started or self.data_chunked is False:
->>>>>>> 654399f1
             with open(filepath, "w") as f:
                 # Write header
                 f.write(f"{pvname}, {self.pv_type}, {year}\n")
